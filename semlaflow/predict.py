--- conflicted
+++ resolved
@@ -41,30 +41,6 @@
     hparams["integration-steps"] = args.integration_steps
     hparams["sampling_strategy"] = args.ode_sampling_strategy
 
-<<<<<<< HEAD
-    dynamics = EquiInvDynamics(
-        d_model=hparams["d_model"],
-        d_message=hparams["d_message"],
-        n_coord_sets=hparams["n_coord_sets"],
-        n_layers=hparams["n_layers"],
-        n_attn_heads=hparams["n_attn_heads"],
-        d_message_hidden=hparams["d_message_hidden"],
-        d_edge=hparams["d_edge"],
-        self_cond=hparams["self_cond"],
-        coord_norm=hparams["coord_norm"],
-    )
-    egnn_gen = SemlaGenerator(
-        hparams["d_model"],
-        dynamics,
-        vocab.size,
-        hparams["n_atom_feats"],
-        d_edge=hparams["d_edge"],
-        n_edge_types=util.get_n_bond_types(hparams["integration-type-strategy"]),
-        self_cond=hparams["self_cond"],
-        size_emb=hparams["size_emb"],
-        max_atoms=hparams["max_atoms"],
-    )
-=======
     n_bond_types = util.get_n_bond_types(hparams["integration-type-strategy"])
 
     # Set default arch to semla if nothing has been saved
@@ -126,7 +102,6 @@
 
     else:
         raise ValueError(f"Unknown architecture hyperparameter.")
->>>>>>> 7262c673
 
     type_mask_index = (
         vocab.indices_from_tokens(["<MASK>"])[0] if hparams["train-type-interpolation"] == "mask" else None
